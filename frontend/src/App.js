--- conflicted
+++ resolved
@@ -97,13 +97,7 @@
   const handleQueryChange = (queryChange, reload = true) => {
     const newState = { ...query, ...queryChange };
 
-<<<<<<< HEAD
     setQuery(newState);
-    if (!reload) return;
-=======
-  handleQueryChange(queryChange, reload = true) {
-    this.setState(queryChange);
->>>>>>> cbf7e0c8
 
     const request = {
       model: newState.model,
@@ -117,14 +111,10 @@
       null,
       getUrlForQuery(config.baseUrl, newState, "html")
     );
-<<<<<<< HEAD
-    fetchResults(newState)
-=======
 
     if (!reload) return;
 
-    this.fetchResults(newState)
->>>>>>> cbf7e0c8
+    fetchResults(newState)
       .then((response) => {
         const res = { ...response, ...empty };
         res.filters = sortBy(res.filters, ["pathStr"]);
